--- conflicted
+++ resolved
@@ -153,7 +153,11 @@
 	if _, err := x.runGitCmd("add", "--all"); err != nil {
 		return nil, errors.Wrap(err, "git add failed")
 	}
-	// --no-prefix omits the a/ and b/ folder prefixes, otherwise the diff would be interpreted as renaming the file
+
+	// As of Sourcegraph 3.14 we only support unified diff format.
+	// That means we need to strip away the `a/` and `/b` prefixes with `--no-prefix`.
+	// See: https://github.com/sourcegraph/sourcegraph/blob/82d5e7e1562fef6be5c0b17f18631040fd330835/enterprise/internal/campaigns/service.go#L324-L329
+	//
 	diffOut, err := x.runGitCmd("diff", "--cached", "--no-prefix")
 	if err != nil {
 		return nil, errors.Wrap(err, "git diff failed")
@@ -277,19 +281,7 @@
 		}
 	}
 
-<<<<<<< HEAD
 	diffOut, err := e.computeDiff()
-=======
-	if _, err := runGitCmd("add", "--all"); err != nil {
-		return nil, errors.Wrap(err, "git add failed")
-	}
-
-	// As of Sourcegraph 3.14 we only support unified diff format.
-	// That means we need to strip away the `a/` and `/b` prefixes with `--no-prefix`.
-	// See: https://github.com/sourcegraph/sourcegraph/blob/82d5e7e1562fef6be5c0b17f18631040fd330835/enterprise/internal/campaigns/service.go#L324-L329
-	// 
-	diffOut, err := runGitCmd("diff", "--cached", "--no-prefix")
->>>>>>> 37ba97f6
 	if err != nil {
 		return nil, err
 	}
